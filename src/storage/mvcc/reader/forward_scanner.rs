// Copyright 2018 PingCAP, Inc.
//
// Licensed under the Apache License, Version 2.0 (the "License");
// you may not use this file except in compliance with the License.
// You may obtain a copy of the License at
//
//     http://www.apache.org/licenses/LICENSE-2.0
//
// Unless required by applicable law or agreed to in writing, software
// distributed under the License is distributed on an "AS IS" BASIS,
// See the License for the specific language governing permissions and
// limitations under the License.

use std::cmp::Ordering;

use kvproto::kvrpcpb::IsolationLevel;

use storage::engine::SEEK_BOUND;
use storage::mvcc::write::{Write, WriteType};
use storage::mvcc::Result;
use storage::{Cursor, CursorBuilder, Key, Lock, Snapshot, Statistics, Value};
use storage::{CF_DEFAULT, CF_LOCK, CF_WRITE};

use super::util::CheckLockResult;

/// `ForwardScanner` factory.
pub struct ForwardScannerBuilder<S: Snapshot> {
    snapshot: S,
    fill_cache: bool,
    omit_value: bool,
    isolation_level: IsolationLevel,
    lower_bound: Option<Key>,
    upper_bound: Option<Key>,
    ts: u64,
}

impl<S: Snapshot> ForwardScannerBuilder<S> {
    /// Initialize a new `ForwardScanner`
    pub fn new(snapshot: S, ts: u64) -> Self {
        Self {
            snapshot,
            fill_cache: true,
            omit_value: false,
            isolation_level: IsolationLevel::SI,
            lower_bound: None,
            upper_bound: None,
            ts,
        }
    }

    /// Set whether or not read operations should fill the cache.
    ///
    /// Defaults to `true`.
    #[inline]
    pub fn fill_cache(mut self, fill_cache: bool) -> Self {
        self.fill_cache = fill_cache;
        self
    }

    /// Set whether values of the user key should be omitted. When `omit_value` is `true`, the
    /// length of returned value will be 0.
    ///
    /// Previously this option is called `key_only`.
    ///
    /// Defaults to `false`.
    #[inline]
    pub fn omit_value(mut self, omit_value: bool) -> Self {
        self.omit_value = omit_value;
        self
    }

    /// Set the isolation level.
    ///
    /// Defaults to `IsolationLevel::SI`.
    #[inline]
    pub fn isolation_level(mut self, isolation_level: IsolationLevel) -> Self {
        self.isolation_level = isolation_level;
        self
    }

    /// Limit the range to `[lower_bound, upper_bound)` in which the `ForwardScanner` should scan.
    /// `None` means unbounded.
    ///
    /// Default is `(None, None)`.
    #[inline]
    pub fn range(mut self, lower_bound: Option<Key>, upper_bound: Option<Key>) -> Self {
        self.lower_bound = lower_bound;
        self.upper_bound = upper_bound;
        self
    }

    /// Build `ForwardScanner` from the current configuration.
    pub fn build(self) -> Result<ForwardScanner<S>> {
        let lock_cursor = CursorBuilder::new(&self.snapshot, CF_LOCK)
            .range(self.lower_bound.clone(), self.upper_bound.clone())
            .fill_cache(self.fill_cache)
            .build()?;

        let write_cursor = CursorBuilder::new(&self.snapshot, CF_WRITE)
            .range(self.lower_bound.clone(), self.upper_bound.clone())
            .fill_cache(self.fill_cache)
            .build()?;

        Ok(ForwardScanner {
            snapshot: self.snapshot,
            fill_cache: self.fill_cache,
            omit_value: self.omit_value,
            isolation_level: self.isolation_level,
            lower_bound: self.lower_bound,
            upper_bound: self.upper_bound,
            ts: self.ts,
            lock_cursor,
            write_cursor,
            default_cursor: None,
            is_started: false,
            statistics: Statistics::default(),
        })
    }
}

/// This struct can be used to scan keys starting from the given user key (greater than or equal).
///
/// Internally, for each key, rollbacks are ignored and smaller version will be tried. If the
/// isolation level is SI, locks will be checked first.
///
/// Use `ForwardScannerBuilder` to build `ForwardScanner`.
pub struct ForwardScanner<S: Snapshot> {
    snapshot: S,
    fill_cache: bool,
    omit_value: bool,
    isolation_level: IsolationLevel,

    /// `lower_bound` and `upper_bound` is used to create `default_cursor`. `lower_bound`
    /// is used in initial seek as well. They will be consumed after `default_cursor` is being
    /// created.
    lower_bound: Option<Key>,
    upper_bound: Option<Key>,

    ts: u64,

    lock_cursor: Cursor<S::Iter>,
    write_cursor: Cursor<S::Iter>,

    /// `default cursor` is lazy created only when it's needed.
    default_cursor: Option<Cursor<S::Iter>>,

    /// Is iteration started
    is_started: bool,

    statistics: Statistics,
}

impl<S: Snapshot> ForwardScanner<S> {
    /// Take out and reset the statistics collected so far.
    pub fn take_statistics(&mut self) -> Statistics {
        ::std::mem::replace(&mut self.statistics, Statistics::default())
    }

    /// Get the next key-value pair, in forward order.
    pub fn read_next(&mut self) -> Result<Option<(Key, Value)>> {
        if !self.is_started {
            if self.lower_bound.is_some() {
                // TODO: `seek_to_first` is better, however it has performance issues currently.
                self.write_cursor.seek(
                    self.lower_bound.as_ref().unwrap(),
                    &mut self.statistics.write,
                )?;
                self.lock_cursor.seek(
                    self.lower_bound.as_ref().unwrap(),
                    &mut self.statistics.lock,
                )?;
            } else {
                self.write_cursor.seek_to_first(&mut self.statistics.write);
                self.lock_cursor.seek_to_first(&mut self.statistics.lock);
            }
            self.is_started = true;
        }

        // The general idea is to simultaneously step write cursor and lock cursor.

        // TODO: We don't need to seek lock CF if isolation level is RC.

        loop {
            // `current_user_key` is `min(user_key(write_cursor), lock_cursor)`, indicating
            // the encoded user key we are currently dealing with. It may not have a write, or
            // may not have a lock. It is not a slice to avoid data being invalidated after
            // cursor moving.
            //
            // `has_write` indicates whether `current_user_key` has at least one corresponding
            // `write`. If there is one, it is what current write cursor pointing to. The pointed
            // `write` must be the most recent (i.e. largest `commit_ts`) write of
            // `current_user_key`.
            //
            // `has_lock` indicates whether `current_user_key` has a corresponding `lock`. If
            // there is one, it is what current lock cursor pointing to.
            let (current_user_key, has_write, has_lock) = {
                let w_key = if self.write_cursor.valid() {
                    Some(self.write_cursor.key(&mut self.statistics.write))
                } else {
                    None
                };
                let l_key = if self.lock_cursor.valid() {
                    Some(self.lock_cursor.key(&mut self.statistics.lock))
                } else {
                    None
                };

                // `res` is `(current_user_key_slice, has_write, has_lock)`
                let res = match (w_key, l_key) {
                    (None, None) => {
                        // Both cursors yield `None`: we know that there is nothing remaining.
                        return Ok(None);
                    }
                    (None, Some(k)) => {
                        // Write cursor yields `None` but lock cursor yields something:
                        // In RC, it means we got nothing.
                        // In SI, we need to check if the lock will cause conflict.
                        (k, false, true)
                    }
                    (Some(k), None) => {
                        // Write cursor yields something but lock cursor yields `None`:
                        // We need to further step write cursor to our desired version
                        (Key::truncate_ts_for(k)?, true, false)
                    }
                    (Some(wk), Some(lk)) => {
                        let write_user_key = Key::truncate_ts_for(wk)?;
                        match write_user_key.cmp(lk) {
                            Ordering::Less => {
                                // Write cursor user key < lock cursor, it means the lock of the
                                // current key that write cursor is pointing to does not exist.
                                (write_user_key, true, false)
                            }
                            Ordering::Greater => {
                                // Write cursor user key > lock cursor, it means we got a lock of a
                                // key that does not have a write. In SI, we need to check if the
                                // lock will cause conflict.
                                (lk, false, true)
                            }
                            Ordering::Equal => {
                                // Write cursor user key == lock cursor, it means the lock of the
                                // current key that write cursor is pointing to *exists*.
                                (lk, true, true)
                            }
                        }
                    }
                };

                // Use `from_encoded_slice` to reserve space for ts, so later we can append ts to
                // the key or its clones without reallocation.
                (Key::from_encoded_slice(res.0), res.1, res.2)
            };

            // `result` stores intermediate values, including KeyLocked errors (but not other kind
            // of errors). If there is KeyLocked errors, we should be able to continue scanning.
            let mut result = Ok(None);

            // `get_ts` is the real used timestamp. If user specifies `MaxInt64` as the timestamp,
            // we need to change it to a most recently available one.
            let mut get_ts = self.ts;

            // `met_next_user_key` stores whether the write cursor has been already pointing to
            // the next user key. If so, we don't need to compare it again when trying to step
            // to the next user key later.
            let mut met_next_user_key = false;

            if has_lock {
                match self.isolation_level {
                    IsolationLevel::SI => {
                        // Only needs to check lock in SI
                        let lock = {
                            let lock_value = self.lock_cursor.value(&mut self.statistics.lock);
                            Lock::parse(lock_value)?
                        };
                        match super::util::check_lock(&current_user_key, self.ts, &lock)? {
                            CheckLockResult::NotLocked => {}
                            CheckLockResult::Locked(e) => result = Err(e),
                            CheckLockResult::Ignored(ts) => get_ts = ts,
                        }
                    }
                    IsolationLevel::RC => {}
                }
                self.lock_cursor.next(&mut self.statistics.lock);
            }
            if has_write {
                // We don't need to read version if there is a lock error already.
                if result.is_ok() {
                    // Attempt to read specified version of the key. Note that we may get `None`
                    // indicating that no desired version is found, or a DELETE version is found
                    result = self.get(&current_user_key, get_ts, &mut met_next_user_key);
                }
                // Even if there is a lock error, we still need to step the cursor for future
                // calls. However if we are already pointing at next user key, we don't need to
                // move it any more. `met_next_user_key` eliminates a key compare.
                if !met_next_user_key {
                    self.move_write_cursor_to_next_user_key(&current_user_key)?;
                }
            }

            // If we got something, it can be just used as the return value. Otherwise, we need
            // to continue stepping the cursor.
            if let Some(v) = result? {
                return Ok(Some((current_user_key, v)));
            }
        }
    }

    /// Attempt to get the value of a key specified by `user_key` and `self.ts`. This function
    /// requires that the write cursor is currently pointing to the latest version of `user_key`.
    #[inline]
    fn get(
        &mut self,
        user_key: &Key,
        ts: u64,
        met_next_user_key: &mut bool,
    ) -> Result<Option<Value>> {
        assert!(self.write_cursor.valid());

        // The logic starting from here is similar to `PointGetter`.

        // Try to iterate to `${user_key}_${ts}`. We first `next()` for a few times,
        // and if we have not reached where we want, we use `seek()`.

        // Whether we have *not* reached where we want by `next()`.
        let mut needs_seek = true;

        for i in 0..SEEK_BOUND {
            if i > 0 {
                self.write_cursor.next(&mut self.statistics.write);
                if !self.write_cursor.valid() {
                    // Key space ended.
                    return Ok(None);
                }
            }
<<<<<<< HEAD
            let current_key = self.write_cursor.key(&mut self.statistics.write);
            if !Key::is_user_key_eq(current_key, user_key.encoded().as_slice()) {
                // Meet another key.
                *met_next_user_key = true;
                return Ok(None);
            }
            if Key::decode_ts_from(current_key)? <= ts {
                // Founded, don't need to seek again.
                needs_seek = false;
                break;
=======
            {
                let current_key = self.write_cursor.key(&mut self.statistics.write);
                if !Key::is_user_key_eq(current_key, user_key.as_encoded().as_slice()) {
                    // Meet another key.
                    *met_next_user_key = true;
                    return Ok(None);
                }
                if Key::decode_ts_from(current_key)? <= ts {
                    // Founded, don't need to seek again.
                    needs_seek = false;
                    break;
                }
>>>>>>> 2d2b7446
            }
        }
        // If we have not found `${user_key}_${ts}` in a few `next()`, directly `seek()`.
        if needs_seek {
            // `user_key` must have reserved space here, so its clone has reserved space too. So no
            // reallocation happends in `append_ts`.
            self.write_cursor
                .seek(&user_key.clone().append_ts(ts), &mut self.statistics.write)?;
            if !self.write_cursor.valid() {
                // Key space ended.
                return Ok(None);
            }
            let current_key = self.write_cursor.key(&mut self.statistics.write);
            if !Key::is_user_key_eq(current_key, user_key.as_encoded().as_slice()) {
                // Meet another key.
                *met_next_user_key = true;
                return Ok(None);
            }
        }

        // Now we must have reached the first key >= `${user_key}_${ts}`. However, we may
        // meet `Lock` or `Rollback`. In this case, more versions needs to be looked up.
        loop {
            let write = Write::parse(self.write_cursor.value(&mut self.statistics.write))?;
            self.statistics.write.processed += 1;

            match write.write_type {
                WriteType::Put => return Ok(Some(self.load_data_by_write(write, user_key)?)),
                WriteType::Delete => return Ok(None),
                WriteType::Lock | WriteType::Rollback => {
                    // Continue iterate next `write`.
                }
            }

            self.write_cursor.next(&mut self.statistics.write);

            if !self.write_cursor.valid() {
                // Key space ended.
                return Ok(None);
            }
            let current_key = self.write_cursor.key(&mut self.statistics.write);
            if !Key::is_user_key_eq(current_key, user_key.as_encoded().as_slice()) {
                // Meet another key.
                *met_next_user_key = true;
                return Ok(None);
            }
        }
    }

    /// Load the value by the given `write`. If value is carried in `write`, it will be returned
    /// directly. Otherwise there will be a default CF look up.
    ///
    /// The implementation is the same as `PointGetter::load_data_by_write`.
    #[inline]
    fn load_data_by_write(&mut self, write: Write, user_key: &Key) -> Result<Value> {
        if self.omit_value {
            return Ok(vec![]);
        }
        match write.short_value {
            Some(value) => {
                // Value is carried in `write`.
                Ok(value)
            }
            None => {
                // Value is in the default CF.
                self.ensure_default_cursor()?;
                let value = super::util::near_load_data_by_write(
                    &mut self.default_cursor.as_mut().unwrap(),
                    user_key,
                    write,
                    &mut self.statistics,
                )?;
                Ok(value)
            }
        }
    }

    /// After `self.get()`, our write cursor may be pointing to current user key (if we
    /// found a desired version), or next user key (if there is no desired version), or
    /// out of bound.
    ///
    /// If it is pointing to current user key, we need to step it until we meet a new
    /// key. We first try to `next()` a few times. If still not reaching another user
    /// key, we `seek()`.
    #[inline]
    fn move_write_cursor_to_next_user_key(&mut self, current_user_key: &Key) -> Result<()> {
        for i in 0..SEEK_BOUND {
            if i > 0 {
                self.write_cursor.next(&mut self.statistics.write);
            }
            if !self.write_cursor.valid() {
                // Key space ended. We are done here.
                return Ok(());
            }
<<<<<<< HEAD
            let current_key = self.write_cursor.key(&mut self.statistics.write);
            if !Key::is_user_key_eq(current_key, current_user_key.encoded().as_slice()) {
                // Found another user key. We are done here.
                return Ok(());
=======
            {
                let current_key = self.write_cursor.key(&mut self.statistics.write);
                if !Key::is_user_key_eq(current_key, current_user_key.as_encoded().as_slice()) {
                    // Found another user key. We are done here.
                    return Ok(());
                }
>>>>>>> 2d2b7446
            }
        }

        // We have not found another user key for now, so we directly `seek()`.
        // After that, we must pointing to another key, or out of bound.
        // `current_user_key` must have reserved space here, so its clone has reserved space too.
        // So no reallocation happends in `append_ts`.
        self.write_cursor.internal_seek(
            &current_user_key.clone().append_ts(0),
            &mut self.statistics.write,
        )?;

        Ok(())
    }

    /// Create the default cursor if it doesn't exist.
    #[inline]
    fn ensure_default_cursor(&mut self) -> Result<()> {
        if self.default_cursor.is_some() {
            return Ok(());
        }
        let cursor = CursorBuilder::new(&self.snapshot, CF_DEFAULT)
            .range(self.lower_bound.take(), self.upper_bound.take())
            .fill_cache(self.fill_cache)
            .build()?;
        self.default_cursor = Some(cursor);
        Ok(())
    }
}

#[cfg(test)]
mod tests {
    use super::*;
    use storage::engine::{self, TEMP_DIR};
    use storage::mvcc::tests::*;
    use storage::ALL_CFS;
    use storage::{Engine, Key};

    use kvproto::kvrpcpb::Context;

    /// Check whether everything works as usual when `ForwardScanner::get()` goes out of bound.
    #[test]
    fn test_get_out_of_bound() {
        let engine = engine::new_local_engine(TEMP_DIR, ALL_CFS).unwrap();

        // Generate 1 put for [a].
        must_prewrite_put(&engine, b"a", b"value", b"a", 7);
        must_commit(&engine, b"a", 7, 7);

        // Generate 5 rollback for [b].
        for ts in 0..5 {
            must_rollback(&engine, b"b", ts);
        }

        let snapshot = engine.snapshot(&Context::new()).unwrap();
        let mut scanner = ForwardScannerBuilder::new(snapshot, 10)
            .range(None, None)
            .build()
            .unwrap();

        // Initial position: 1 seek_to_first:
        //   a_7 b_4 b_3 b_2 b_1 b_0
        //   ^cursor
        // After get the value, use 1 next to reach next user key:
        //   a_7 b_4 b_3 b_2 b_1 b_0
        //       ^cursor
        assert_eq!(
            scanner.read_next().unwrap(),
            Some((Key::from_raw(b"a"), b"value".to_vec())),
        );
        let statistics = scanner.take_statistics();
        assert_eq!(statistics.write.seek, 1);
        assert_eq!(statistics.write.next, 1);

        // Use 5 next and reach out of bound:
        //   a_7 b_4 b_3 b_2 b_1 b_0
        //                           ^cursor
        assert_eq!(scanner.read_next().unwrap(), None);
        let statistics = scanner.take_statistics();
        assert_eq!(statistics.write.seek, 0);
        assert_eq!(statistics.write.next, 5);

        // Cursor remains invalid, so nothing should happen.
        assert_eq!(scanner.read_next().unwrap(), None);
        let statistics = scanner.take_statistics();
        assert_eq!(statistics.write.seek, 0);
        assert_eq!(statistics.write.next, 0);
    }

    /// Check whether everything works as usual when
    /// `ForwardScanner::move_write_cursor_to_next_user_key()` goes out of bound.
    ///
    /// Case 1. next() out of bound
    #[test]
    fn test_move_next_user_key_out_of_bound_1() {
        let engine = engine::new_local_engine(TEMP_DIR, ALL_CFS).unwrap();

        // Generate 1 put for [a].
        must_prewrite_put(&engine, b"a", b"a_value", b"a", SEEK_BOUND * 2);
        must_commit(&engine, b"a", SEEK_BOUND * 2, SEEK_BOUND * 2);

        // Generate SEEK_BOUND / 2 rollback and 1 put for [b] .
        for ts in 0..SEEK_BOUND / 2 {
            must_rollback(&engine, b"b", ts as u64);
        }
        must_prewrite_put(&engine, b"b", b"b_value", b"a", SEEK_BOUND / 2);
        must_commit(&engine, b"b", SEEK_BOUND / 2, SEEK_BOUND / 2);

        let snapshot = engine.snapshot(&Context::new()).unwrap();
        let mut scanner = ForwardScannerBuilder::new(snapshot, SEEK_BOUND * 2)
            .range(None, None)
            .build()
            .unwrap();

        // The following illustration comments assume that SEEK_BOUND = 4.

        // Initial position: 1 seek_to_first:
        //   a_8 b_2 b_1 b_0
        //   ^cursor
        // After get the value, use 1 next to reach next user key:
        //   a_8 b_2 b_1 b_0
        //       ^cursor
        assert_eq!(
            scanner.read_next().unwrap(),
            Some((Key::from_raw(b"a"), b"a_value".to_vec())),
        );
        let statistics = scanner.take_statistics();
        assert_eq!(statistics.write.seek, 1);
        assert_eq!(statistics.write.next, 1);

        // Before:
        //   a_8 b_2 b_1 b_0
        //       ^cursor
        // We should be able to get wanted value without any operation.
        // After get the value, use SEEK_BOUND / 2 + 1 next to reach next user key and stop:
        //   a_8 b_2 b_1 b_0
        //                   ^cursor
        assert_eq!(
            scanner.read_next().unwrap(),
            Some((Key::from_raw(b"b"), b"b_value".to_vec())),
        );
        let statistics = scanner.take_statistics();
        assert_eq!(statistics.write.seek, 0);
        assert_eq!(statistics.write.next, (SEEK_BOUND / 2 + 1) as usize);

        // Next we should get nothing.
        assert_eq!(scanner.read_next().unwrap(), None);
        let statistics = scanner.take_statistics();
        assert_eq!(statistics.write.seek, 0);
        assert_eq!(statistics.write.next, 0);
    }

    /// Check whether everything works as usual when
    /// `ForwardScanner::move_write_cursor_to_next_user_key()` goes out of bound.
    ///
    /// Case 2. seek() out of bound
    #[test]
    fn test_move_next_user_key_out_of_bound_2() {
        let engine = engine::new_local_engine(TEMP_DIR, ALL_CFS).unwrap();

        // Generate 1 put for [a].
        must_prewrite_put(&engine, b"a", b"a_value", b"a", SEEK_BOUND * 2);
        must_commit(&engine, b"a", SEEK_BOUND * 2, SEEK_BOUND * 2);

        // Generate SEEK_BOUND-1 rollback and 1 put for [b] .
        for ts in 1..SEEK_BOUND {
            must_rollback(&engine, b"b", ts as u64);
        }
        must_prewrite_put(&engine, b"b", b"b_value", b"a", SEEK_BOUND);
        must_commit(&engine, b"b", SEEK_BOUND, SEEK_BOUND);

        let snapshot = engine.snapshot(&Context::new()).unwrap();
        let mut scanner = ForwardScannerBuilder::new(snapshot, SEEK_BOUND * 2)
            .range(None, None)
            .build()
            .unwrap();

        // The following illustration comments assume that SEEK_BOUND = 4.

        // Initial position: 1 seek_to_first:
        //   a_8 b_4 b_3 b_2 b_1
        //   ^cursor
        // After get the value, use 1 next to reach next user key:
        //   a_8 b_4 b_3 b_2 b_1
        //       ^cursor
        assert_eq!(
            scanner.read_next().unwrap(),
            Some((Key::from_raw(b"a"), b"a_value".to_vec())),
        );
        let statistics = scanner.take_statistics();
        assert_eq!(statistics.write.seek, 1);
        assert_eq!(statistics.write.next, 1);

        // Before:
        //   a_8 b_4 b_3 b_2 b_1
        //       ^cursor
        // We should be able to get wanted value without any operation.
        // After get the value, use SEEK_BOUND-1 next: (TODO: fix it to SEEK_BOUND)
        //   a_8 b_4 b_3 b_2 b_1
        //                   ^cursor
        // We still pointing at current user key, so a seek:
        //   a_8 b_4 b_3 b_2 b_1
        //                       ^cursor
        assert_eq!(
            scanner.read_next().unwrap(),
            Some((Key::from_raw(b"b"), b"b_value".to_vec())),
        );
        let statistics = scanner.take_statistics();
        assert_eq!(statistics.write.seek, 1);
        assert_eq!(statistics.write.next, (SEEK_BOUND - 1) as usize);

        // Next we should get nothing.
        assert_eq!(scanner.read_next().unwrap(), None);
        let statistics = scanner.take_statistics();
        assert_eq!(statistics.write.seek, 0);
        assert_eq!(statistics.write.next, 0);
    }

    /// Range is left open right closed.
    #[test]
    fn test_range() {
        let engine = engine::new_local_engine(TEMP_DIR, ALL_CFS).unwrap();

        // Generate 1 put for [1], [2] ... [6].
        for i in 1..7 {
            // ts = 1: value = []
            must_prewrite_put(&engine, &[i], &[], &[i], 1);
            must_commit(&engine, &[i], 1, 1);

            // ts = 7: value = [ts]
            must_prewrite_put(&engine, &[i], &[i], &[i], 7);
            must_commit(&engine, &[i], 7, 7);

            // ts = 14: value = []
            must_prewrite_put(&engine, &[i], &[], &[i], 14);
            must_commit(&engine, &[i], 14, 14);
        }

        let snapshot = engine.snapshot(&Context::new()).unwrap();

        // Test both bound specified.
        let mut scanner = ForwardScannerBuilder::new(snapshot.clone(), 10)
            .range(Some(Key::from_raw(&[3u8])), Some(Key::from_raw(&[5u8])))
            .build()
            .unwrap();
        assert_eq!(
            scanner.read_next().unwrap(),
            Some((Key::from_raw(&[3u8]), vec![3u8]))
        );
        assert_eq!(
            scanner.read_next().unwrap(),
            Some((Key::from_raw(&[4u8]), vec![4u8]))
        );
        assert_eq!(scanner.read_next().unwrap(), None);

        // Test left bound not specified.
        let mut scanner = ForwardScannerBuilder::new(snapshot.clone(), 10)
            .range(None, Some(Key::from_raw(&[3u8])))
            .build()
            .unwrap();
        assert_eq!(
            scanner.read_next().unwrap(),
            Some((Key::from_raw(&[1u8]), vec![1u8]))
        );
        assert_eq!(
            scanner.read_next().unwrap(),
            Some((Key::from_raw(&[2u8]), vec![2u8]))
        );
        assert_eq!(scanner.read_next().unwrap(), None);

        // Test right bound not specified.
        let mut scanner = ForwardScannerBuilder::new(snapshot.clone(), 10)
            .range(Some(Key::from_raw(&[5u8])), None)
            .build()
            .unwrap();
        assert_eq!(
            scanner.read_next().unwrap(),
            Some((Key::from_raw(&[5u8]), vec![5u8]))
        );
        assert_eq!(
            scanner.read_next().unwrap(),
            Some((Key::from_raw(&[6u8]), vec![6u8]))
        );
        assert_eq!(scanner.read_next().unwrap(), None);

        // Test both bound not specified.
        let mut scanner = ForwardScannerBuilder::new(snapshot.clone(), 10)
            .range(None, None)
            .build()
            .unwrap();
        assert_eq!(
            scanner.read_next().unwrap(),
            Some((Key::from_raw(&[1u8]), vec![1u8]))
        );
        assert_eq!(
            scanner.read_next().unwrap(),
            Some((Key::from_raw(&[2u8]), vec![2u8]))
        );
        assert_eq!(
            scanner.read_next().unwrap(),
            Some((Key::from_raw(&[3u8]), vec![3u8]))
        );
        assert_eq!(
            scanner.read_next().unwrap(),
            Some((Key::from_raw(&[4u8]), vec![4u8]))
        );
        assert_eq!(
            scanner.read_next().unwrap(),
            Some((Key::from_raw(&[5u8]), vec![5u8]))
        );
        assert_eq!(
            scanner.read_next().unwrap(),
            Some((Key::from_raw(&[6u8]), vec![6u8]))
        );
        assert_eq!(scanner.read_next().unwrap(), None);
    }
}<|MERGE_RESOLUTION|>--- conflicted
+++ resolved
@@ -331,9 +331,8 @@
                     return Ok(None);
                 }
             }
-<<<<<<< HEAD
             let current_key = self.write_cursor.key(&mut self.statistics.write);
-            if !Key::is_user_key_eq(current_key, user_key.encoded().as_slice()) {
+            if !Key::is_user_key_eq(current_key, user_key.as_encoded().as_slice()) {
                 // Meet another key.
                 *met_next_user_key = true;
                 return Ok(None);
@@ -342,20 +341,6 @@
                 // Founded, don't need to seek again.
                 needs_seek = false;
                 break;
-=======
-            {
-                let current_key = self.write_cursor.key(&mut self.statistics.write);
-                if !Key::is_user_key_eq(current_key, user_key.as_encoded().as_slice()) {
-                    // Meet another key.
-                    *met_next_user_key = true;
-                    return Ok(None);
-                }
-                if Key::decode_ts_from(current_key)? <= ts {
-                    // Founded, don't need to seek again.
-                    needs_seek = false;
-                    break;
-                }
->>>>>>> 2d2b7446
             }
         }
         // If we have not found `${user_key}_${ts}` in a few `next()`, directly `seek()`.
@@ -450,19 +435,10 @@
                 // Key space ended. We are done here.
                 return Ok(());
             }
-<<<<<<< HEAD
             let current_key = self.write_cursor.key(&mut self.statistics.write);
-            if !Key::is_user_key_eq(current_key, current_user_key.encoded().as_slice()) {
+            if !Key::is_user_key_eq(current_key, current_user_key.as_encoded().as_slice()) {
                 // Found another user key. We are done here.
                 return Ok(());
-=======
-            {
-                let current_key = self.write_cursor.key(&mut self.statistics.write);
-                if !Key::is_user_key_eq(current_key, current_user_key.as_encoded().as_slice()) {
-                    // Found another user key. We are done here.
-                    return Ok(());
-                }
->>>>>>> 2d2b7446
             }
         }
 
