// Copyright 2016 TiKV Project Authors. Licensed under Apache-2.0.

use std::path::Path;
use std::sync::{Arc, Mutex, RwLock};
use std::time::Duration;
use std::{thread, usize};

use grpcio::{EnvBuilder, Error as GrpcError};
use kvproto::debugpb_grpc::create_debug;
use kvproto::import_sstpb_grpc::create_import_sst;
use kvproto::raft_cmdpb::*;
use kvproto::raft_serverpb;
use tempfile::{Builder, TempDir};

use engine::Engines;
use tikv::config::TiKvConfig;
use tikv::coprocessor;
use tikv::import::{ImportSSTService, SSTImporter};
use tikv::raftstore::coprocessor::{CoprocessorHost, RegionInfoAccessor};
use tikv::raftstore::store::fsm::{RaftBatchSystem, RaftRouter};
use tikv::raftstore::store::{Callback, LocalReader, SnapManager};
use tikv::raftstore::Result;
use tikv::server::load_statistics::ThreadLoad;
use tikv::server::resolve::{self, Task as ResolveTask};
use tikv::server::service::DebugService;
use tikv::server::transport::ServerRaftStoreRouter;
use tikv::server::transport::{RaftStoreBlackHole, RaftStoreRouter};
use tikv::server::Result as ServerResult;
use tikv::server::{
    create_raft_storage, Config, Error, Node, PdStoreAddrResolver, RaftClient, RaftKv, Server,
    ServerTransport,
};

use tikv::storage;
use tikv_util::collections::{HashMap, HashSet};
use tikv_util::security::SecurityManager;
use tikv_util::worker::{FutureWorker, Worker};

use super::*;
use tikv::raftstore::store::fsm::store::{StoreMeta, PENDING_VOTES_CAP};

type SimulateStoreTransport = SimulateTransport<ServerRaftStoreRouter>;
type SimulateServerTransport =
    SimulateTransport<ServerTransport<SimulateStoreTransport, PdStoreAddrResolver>>;

pub type SimulateEngine = RaftKv<SimulateStoreTransport>;

struct ServerMeta {
    node: Node<TestPdClient>,
    server: Server<SimulateStoreTransport, PdStoreAddrResolver>,
    sim_router: SimulateStoreTransport,
    sim_trans: SimulateServerTransport,
    raw_router: RaftRouter,
    worker: Worker<ResolveTask>,
}

pub struct ServerCluster {
    metas: HashMap<u64, ServerMeta>,
    addrs: HashMap<u64, String>,
    pub storages: HashMap<u64, SimulateEngine>,
    pub region_info_accessors: HashMap<u64, RegionInfoAccessor>,
    pub importers: HashMap<u64, Arc<SSTImporter>>,
    snap_paths: HashMap<u64, TempDir>,
    pd_client: Arc<TestPdClient>,
    raft_client: RaftClient<RaftStoreBlackHole>,
    _stats_pool: tokio_threadpool::ThreadPool,
}

impl ServerCluster {
    pub fn new(pd_client: Arc<TestPdClient>) -> ServerCluster {
        let env = Arc::new(
            EnvBuilder::new()
                .cq_count(1)
                .name_prefix(thd_name!("server-cluster"))
                .build(),
        );
        let security_mgr = Arc::new(SecurityManager::new(&Default::default()).unwrap());
        let stats_pool = tokio_threadpool::Builder::new().pool_size(1).build();
        let raft_client = RaftClient::new(
            env,
            Arc::new(Config::default()),
            security_mgr,
            RaftStoreBlackHole,
            Arc::new(ThreadLoad::with_threshold(usize::MAX)),
            stats_pool.sender().clone(),
        );
        ServerCluster {
            metas: HashMap::default(),
            addrs: HashMap::default(),
            pd_client,
            storages: HashMap::default(),
            region_info_accessors: HashMap::default(),
            importers: HashMap::default(),
            snap_paths: HashMap::default(),
            raft_client,
            _stats_pool: stats_pool,
        }
    }

    pub fn get_addr(&self, node_id: u64) -> &str {
        &self.addrs[&node_id]
    }
}

impl Simulator for ServerCluster {
    fn run_node(
        &mut self,
        node_id: u64,
        mut cfg: TiKvConfig,
        engines: Engines,
        router: RaftRouter,
        system: RaftBatchSystem,
    ) -> ServerResult<u64> {
        let (tmp_str, tmp) = if node_id == 0 || !self.snap_paths.contains_key(&node_id) {
            let p = Builder::new().prefix("test_cluster").tempdir().unwrap();
            (p.path().to_str().unwrap().to_owned(), Some(p))
        } else {
            let p = self.snap_paths[&node_id].path().to_str().unwrap();
            (p.to_owned(), None)
        };

        // Now we cache the store address, so here we should re-use last
        // listening address for the same store.
        if let Some(addr) = self.addrs.get(&node_id) {
            cfg.server.addr = addr.clone();
        }

        let store_meta = Arc::new(Mutex::new(StoreMeta::new(PENDING_VOTES_CAP)));
        let local_reader = LocalReader::new(engines.kv.clone(), store_meta.clone(), router.clone());
        let raft_router = ServerRaftStoreRouter::new(router.clone(), local_reader);
        let sim_router = SimulateTransport::new(raft_router.clone());

        let raft_engine = RaftKv::new(sim_router.clone());

        // Create storage.
        let pd_worker = FutureWorker::new("test-pd-worker");
        let storage_read_pool =
            storage::readpool_impl::build_read_pool_for_test(raft_engine.clone());
        let store = create_raft_storage(
            RaftKv::new(sim_router.clone()),
            &cfg.storage,
            storage_read_pool,
            None,
            None,
            None,
            None,
        )?;
        self.storages.insert(node_id, raft_engine);

        // Create import service.
        let importer = {
            let dir = Path::new(engines.kv.path()).join("import-sst");
            Arc::new(SSTImporter::new(dir).unwrap())
        };
        let import_service = ImportSSTService::new(
            cfg.import.clone(),
            sim_router.clone(),
            Arc::clone(&engines.kv),
            Arc::clone(&importer),
        );
        // Create Debug service.
        let debug_service = DebugService::new(engines.clone(), raft_router.clone());

        // Create pd client, snapshot manager, server.
        let (worker, resolver) = resolve::new_resolver(Arc::clone(&self.pd_client)).unwrap();
        let snap_mgr = SnapManager::new(tmp_str, Some(router.clone()));
        let server_cfg = Arc::new(cfg.server.clone());
        let security_mgr = Arc::new(SecurityManager::new(&cfg.security).unwrap());
        let cop_read_pool =
            coprocessor::readpool_impl::build_read_pool_for_test(store.get_engine());
        let cop = coprocessor::Endpoint::new(&server_cfg, cop_read_pool);
        let mut server = None;
        for _ in 0..100 {
            let mut svr = Server::new(
                &server_cfg,
                &security_mgr,
                store.clone(),
                cop.clone(),
                sim_router.clone(),
                resolver.clone(),
                snap_mgr.clone(),
<<<<<<< HEAD
                Some(engines.clone()),
                Some(import_service.clone()),
                None,
                None,
                None,
            ));
            match server {
                Some(Ok(_)) => break,
                Some(Err(Error::Grpc(GrpcError::BindFail(ref addr, ref port)))) => {
=======
            )
            .unwrap();
            svr.register_service(create_import_sst(import_service.clone()));
            svr.register_service(create_debug(debug_service.clone()));
            match svr.build_and_bind() {
                Ok(_) => {
                    server = Some(svr);
                    break;
                }
                Err(Error::Grpc(GrpcError::BindFail(ref addr, ref port))) => {
>>>>>>> 44a52eab
                    // Servers may meet the error, when we restart them.
                    debug!("fail to create a server: bind fail {:?}", (addr, port));
                    thread::sleep(Duration::from_millis(100));
                    continue;
                }
                Err(ref e) => panic!("fail to create a server: {:?}", e),
            }
        }
        let mut server = server.unwrap();
        let addr = server.listening_addr();
        cfg.server.addr = format!("{}", addr);
        let trans = server.transport();
        let simulate_trans = SimulateTransport::new(trans.clone());
        let server_cfg = Arc::new(cfg.server.clone());

        // Create node.
        let mut node = Node::new(
            system,
            &cfg.server,
            &cfg.raft_store,
            Arc::clone(&self.pd_client),
        );

        // Create coprocessor.
        let mut coprocessor_host = CoprocessorHost::new(cfg.coprocessor, router.clone());

        let region_info_accessor = RegionInfoAccessor::new(&mut coprocessor_host);
        region_info_accessor.start();

        node.start(
            engines.clone(),
            simulate_trans.clone(),
            snap_mgr.clone(),
            pd_worker,
            store_meta,
            coprocessor_host,
            importer.clone(),
        )?;
        assert!(node_id == 0 || node_id == node.id());
        let node_id = node.id();
        if let Some(tmp) = tmp {
            self.snap_paths.insert(node_id, tmp);
        }
        self.region_info_accessors
            .insert(node_id, region_info_accessor);
        self.importers
            .insert(node_id, importer);
        server.start(server_cfg, security_mgr).unwrap();

        self.metas.insert(
            node_id,
            ServerMeta {
                raw_router: router,
                node,
                server,
                sim_router,
                sim_trans: simulate_trans,
                worker,
            },
        );
        self.addrs.insert(node_id, format!("{}", addr));

        Ok(node_id)
    }

    fn get_snap_dir(&self, node_id: u64) -> String {
        self.snap_paths[&node_id]
            .path()
            .to_str()
            .unwrap()
            .to_owned()
    }

    fn stop_node(&mut self, node_id: u64) {
        if let Some(mut meta) = self.metas.remove(&node_id) {
            meta.server.stop().unwrap();
            meta.node.stop();
            meta.worker.stop().unwrap().join().unwrap();
        }
    }

    fn get_node_ids(&self) -> HashSet<u64> {
        self.metas.keys().cloned().collect()
    }

    fn async_command_on_node(
        &self,
        node_id: u64,
        request: RaftCmdRequest,
        cb: Callback,
    ) -> Result<()> {
        let router = match self.metas.get(&node_id) {
            None => return Err(box_err!("missing sender for store {}", node_id)),
            Some(meta) => meta.sim_router.clone(),
        };
        router.send_command(request, cb)
    }

    fn send_raft_msg(&mut self, raft_msg: raft_serverpb::RaftMessage) -> Result<()> {
        let store_id = raft_msg.get_to_peer().get_store_id();
        let addr = self.get_addr(store_id).to_owned();
        self.raft_client.send(store_id, &addr, raft_msg).unwrap();
        self.raft_client.flush();
        Ok(())
    }

    fn add_send_filter(&mut self, node_id: u64, filter: Box<dyn Filter>) {
        self.metas
            .get_mut(&node_id)
            .unwrap()
            .sim_trans
            .add_filter(filter);
    }

    fn clear_send_filters(&mut self, node_id: u64) {
        self.metas
            .get_mut(&node_id)
            .unwrap()
            .sim_trans
            .clear_filters();
    }

    fn add_recv_filter(&mut self, node_id: u64, filter: Box<dyn Filter>) {
        self.metas
            .get_mut(&node_id)
            .unwrap()
            .sim_router
            .add_filter(filter);
    }

    fn clear_recv_filters(&mut self, node_id: u64) {
        self.metas
            .get_mut(&node_id)
            .unwrap()
            .sim_router
            .clear_filters();
    }

    fn get_router(&self, node_id: u64) -> Option<RaftRouter> {
        self.metas.get(&node_id).map(|m| m.raw_router.clone())
    }
}

pub fn new_server_cluster(id: u64, count: usize) -> Cluster<ServerCluster> {
    let pd_client = Arc::new(TestPdClient::new(id, false));
    let sim = Arc::new(RwLock::new(ServerCluster::new(Arc::clone(&pd_client))));
    Cluster::new(id, count, sim, pd_client)
}

pub fn new_incompatible_server_cluster(id: u64, count: usize) -> Cluster<ServerCluster> {
    let pd_client = Arc::new(TestPdClient::new(id, true));
    let sim = Arc::new(RwLock::new(ServerCluster::new(Arc::clone(&pd_client))));
    Cluster::new(id, count, sim, pd_client)
}<|MERGE_RESOLUTION|>--- conflicted
+++ resolved
@@ -179,17 +179,6 @@
                 sim_router.clone(),
                 resolver.clone(),
                 snap_mgr.clone(),
-<<<<<<< HEAD
-                Some(engines.clone()),
-                Some(import_service.clone()),
-                None,
-                None,
-                None,
-            ));
-            match server {
-                Some(Ok(_)) => break,
-                Some(Err(Error::Grpc(GrpcError::BindFail(ref addr, ref port)))) => {
-=======
             )
             .unwrap();
             svr.register_service(create_import_sst(import_service.clone()));
@@ -200,7 +189,6 @@
                     break;
                 }
                 Err(Error::Grpc(GrpcError::BindFail(ref addr, ref port))) => {
->>>>>>> 44a52eab
                     // Servers may meet the error, when we restart them.
                     debug!("fail to create a server: bind fail {:?}", (addr, port));
                     thread::sleep(Duration::from_millis(100));
